#!/usr/bin/env python
# -*- coding: UTF-8 -*-
#
# Quantreturns: Portfolio analytics for quants
# https://github.com/ranaroussi/quantreturns
#
# Copyright 2019-2024 Ran Aroussi
#
# Licensed under the Apache License, Version 2.0 (the "License");
# you may not use this file except in compliance with the License.
# You may obtain a copy of the License at
#
#     http://www.apache.org/licenses/LICENSE-2.0
#
# Unless required by applicable law or agreed to in writing, software
# distributed under the License is distributed on an "AS IS" BASIS,
# WITHOUT WARRANTIES OR CONDITIONS OF ANY KIND, either express or implied.
# See the License for the specific language governing permissions and
# limitations under the License.

import warnings
import matplotlib.pyplot as _plt
from matplotlib.ticker import (
    StrMethodFormatter as _StrMethodFormatter,
    FuncFormatter as _FuncFormatter,
)

import numpy as _np
from pandas import DataFrame as _df
import pandas as _pd
from .._compat import safe_resample
import seaborn as _sns

from .. import (
    stats as _stats,
    utils as _utils,
)

from . import core as _core


_FLATUI_COLORS = ["#fedd78", "#348dc1", "#af4b64", "#4fa487", "#9b59b6", "#808080"]
_GRAYSCALE_COLORS = (len(_FLATUI_COLORS) * ["black"]) + ["white"]

_HAS_PLOTLY = False
try:
    import plotly

    _HAS_PLOTLY = True
except ImportError:
    pass


def to_plotly(fig):
    if not _HAS_PLOTLY:
        return fig
    with warnings.catch_warnings():
        warnings.simplefilter("ignore")
        fig = plotly.tools.mpl_to_plotly(fig)
        return plotly.plotly.iplot(fig, filename="quantstats-plot", overwrite=True)


def snapshot(
    returns,
    grayscale=False,
    figsize=(10, 8),
    title="Portfolio Summary",
    fontname="Arial",
    lw=1.5,
    mode="comp",
    subtitle=True,
    savefig=None,
    show=True,
    log_scale=False,
    **kwargs,
):

    strategy_colname = kwargs.get("strategy_col", "Strategy")

    multi_column = False
    if isinstance(returns, _pd.Series):
        returns.name = strategy_colname
    elif isinstance(returns, _pd.DataFrame):
        if len(returns.columns) > 1:
            if strategy_colname in returns.columns:
                returns = returns[strategy_colname]
            else:
                multi_column = True
                returns = returns.mean(axis=1)
                title = title + " (daily equal-weighted*)"
        returns.columns = strategy_colname

    colors = _GRAYSCALE_COLORS if grayscale else _FLATUI_COLORS
    returns = _utils.make_portfolio(returns.dropna(), 1, mode).pct_change().fillna(0)

    if figsize is None:
        size = list(_plt.gcf().get_size_inches())
        figsize = (size[0], size[0] * 0.75)

    fig, axes = _plt.subplots(
        3, 1, sharex=True, figsize=figsize, gridspec_kw={"height_ratios": [3, 1, 1]}
    )

    if multi_column:
        _plt.figtext(
            0,
            -0.05,
            "            * When a multi-column DataFrame is passed, the mean of all columns will be used as returns.\n"
            "              To change this behavior, use a pandas Series or pass the column name in the `strategy_col` parameter.",
            ha="left",
            fontsize=11,
            color="black",
            alpha=0.6,
            linespacing=1.5,
        )

    for ax in axes:
        ax.spines["top"].set_visible(False)
        ax.spines["right"].set_visible(False)
        ax.spines["bottom"].set_visible(False)
        ax.spines["left"].set_visible(False)

    fig.suptitle(
        title, fontsize=14, y=0.97, fontname=fontname, fontweight="bold", color="black"
    )

    fig.set_facecolor("white")

    if subtitle:
        if isinstance(returns, _pd.Series):
            axes[0].set_title(
                "%s - %s ;  Sharpe: %.2f                      \n"
                % (
                    returns.index.date[:1][0].strftime("%e %b '%y"),
                    returns.index.date[-1:][0].strftime("%e %b '%y"),
                    _stats.sharpe(returns),
                ),
                fontsize=12,
                color="gray",
            )
        elif isinstance(returns, _pd.DataFrame):
            axes[0].set_title(
                "\n%s - %s ;  "
                % (
                    returns.index.date[:1][0].strftime("%e %b '%y"),
                    returns.index.date[-1:][0].strftime("%e %b '%y"),
                ),
                fontsize=12,
                color="gray",
            )

    axes[0].set_ylabel(
        "Cumulative Return", fontname=fontname, fontweight="bold", fontsize=12
    )

    if isinstance(returns, _pd.Series):
        if mode.lower() in ["cumsum", "sum"]:
            cum_ret = returns.cumsum() * 100
        else:
            cum_ret = _stats.compsum(returns) * 100
        axes[0].plot(
            cum_ret,
            color=colors[1],
            lw=1 if grayscale else lw,
            zorder=1,
        )
    elif isinstance(returns, _pd.DataFrame):
        for col in returns.columns:
            if mode.lower() in ["cumsum", "sum"]:
                cum_ret = returns[col].cumsum() * 100
            else:
                cum_ret = _stats.compsum(returns[col]) * 100
            axes[0].plot(
                cum_ret,
                label=col,
                lw=1 if grayscale else lw,
                zorder=1,
            )
    axes[0].axhline(0, color="silver", lw=1, zorder=0)

    axes[0].set_yscale("symlog" if log_scale else "linear")
    # axes[0].legend(fontsize=12)

    dd = _stats.to_drawdown_series(returns) * 100
    ddmin = _utils._round_to_closest(abs(dd.min()), 5)
    ddmin_ticks = 5
    if ddmin > 50:
        ddmin_ticks = ddmin / 4
    elif ddmin > 20:
        ddmin_ticks = ddmin / 3
    ddmin_ticks = int(_utils._round_to_closest(ddmin_ticks, 5))

    # ddmin_ticks = int(_utils._round_to_closest(ddmin, 5))
    axes[1].set_ylabel("Drawdown", fontname=fontname, fontweight="bold", fontsize=12)
    axes[1].set_yticks(_np.arange(-ddmin, 0, step=ddmin_ticks))
    if isinstance(dd, _pd.Series):
        axes[1].plot(dd, color=colors[2], lw=1 if grayscale else lw, zorder=1)
    elif isinstance(dd, _pd.DataFrame):
        for col in dd.columns:
            axes[1].plot(dd[col], label=col, lw=1 if grayscale else lw, zorder=1)
    axes[1].axhline(0, color="silver", lw=1, zorder=0)
    if not grayscale:
        if isinstance(dd, _pd.Series):
            axes[1].fill_between(dd.index, 0, dd, color=colors[2], alpha=0.25)
        elif isinstance(dd, _pd.DataFrame):
            for i, col in enumerate(dd.columns):
                axes[1].fill_between(
                    dd[col].index, 0, dd[col], color=colors[i + 1], alpha=0.25
                )

    axes[1].set_yscale("symlog" if log_scale else "linear")
    # axes[1].legend(fontsize=12)

    axes[2].set_ylabel(
        "Daily Return", fontname=fontname, fontweight="bold", fontsize=12
    )
    if isinstance(returns, _pd.Series):
        axes[2].plot(
            returns * 100, color=colors[0], label=returns.name, lw=0.5, zorder=1
        )
    elif isinstance(returns, _pd.DataFrame):
        for i, col in enumerate(returns.columns):
            axes[2].plot(
                returns[col] * 100, color=colors[i], label=col, lw=0.5, zorder=1
            )
    axes[2].axhline(0, color="silver", lw=1, zorder=0)
    axes[2].axhline(0, color=colors[-1], linestyle="--", lw=1, zorder=2)

    axes[2].set_yscale("symlog" if log_scale else "linear")
    # axes[2].legend(fontsize=12)

    retmax = _utils._round_to_closest(returns.max() * 100, 5)
    retmin = _utils._round_to_closest(returns.min() * 100, 5)
    retdiff = retmax - retmin
    steps = 5
    if retdiff > 50:
        steps = retdiff / 5
    elif retdiff > 30:
        steps = retdiff / 4
    steps = _utils._round_to_closest(steps, 5)
    axes[2].set_yticks(_np.arange(retmin, retmax, step=steps))

    for ax in axes:
        ax.set_facecolor("white")
        ax.yaxis.set_label_coords(-0.1, 0.5)
        ax.yaxis.set_major_formatter(_StrMethodFormatter("{x:,.0f}%"))

    _plt.subplots_adjust(hspace=0, bottom=0, top=1)
    fig.autofmt_xdate()

    try:
        _plt.subplots_adjust(hspace=0)
    except (ValueError, AttributeError, TypeError, RuntimeError):
        pass
    try:
        fig.tight_layout(w_pad=0, h_pad=0)
    except (ValueError, AttributeError, TypeError, RuntimeError):
        pass

    if savefig:
        if isinstance(savefig, dict):
            _plt.savefig(**savefig)
        else:
            _plt.savefig(savefig)

    if show:
        _plt.show(block=False)

    _plt.close()

    if not show:
        return fig

    return None


def earnings(
    returns,
    start_balance=1e5,
    mode="comp",
    grayscale=False,
    figsize=(10, 6),
    title="Portfolio Earnings",
    fontname="Arial",
    lw=1.5,
    subtitle=True,
    savefig=None,
    show=True,
):

    colors = _GRAYSCALE_COLORS if grayscale else _FLATUI_COLORS
    alpha = 0.5 if grayscale else 0.8

    returns = _utils.make_portfolio(returns, start_balance, mode)

    if figsize is None:
        size = list(_plt.gcf().get_size_inches())
        figsize = (size[0], size[0] * 0.55)

    fig, ax = _plt.subplots(figsize=figsize)
    ax.spines["top"].set_visible(False)
    ax.spines["right"].set_visible(False)
    ax.spines["bottom"].set_visible(False)
    ax.spines["left"].set_visible(False)

    fig.suptitle(
        f"    {title}", fontsize=12, y=0.95, fontname=fontname, fontweight="bold", color="black"
    )

    if subtitle:
        ax.set_title(
            "\n%s - %s ;  P&L: %s (%s)                "
            % (
                returns.index.date[1:2][0].strftime("%e %b '%y"),
                returns.index.date[-1:][0].strftime("%e %b '%y"),
                _utils._score_str(
                    "${:,}".format(round(returns.values[-1] - returns.values[0], 2))
                ),
                _utils._score_str(
                    "{:,}%".format(
                        round((returns.values[-1] / returns.values[0] - 1) * 100, 2)
                    )
                ),
            ),
            fontsize=10,
            color="gray",
        )

    mx = returns.max()
    returns_max = returns[returns == mx]
    ix = returns_max[~_np.isnan(returns_max)].index[0]
    returns_max = _np.where(returns.index == ix, mx, _np.nan)

    ax.plot(
        returns.index,
        returns_max,
        marker="o",
        lw=0,
        alpha=alpha,
        markersize=12,
        color=colors[0],
    )
    ax.plot(returns.index, returns, color=colors[1], lw=1 if grayscale else lw)

    ax.set_ylabel(
        "Value of  ${:,.0f}".format(start_balance),
        fontname=fontname,
        fontweight="bold",
        fontsize=11,
    )

    ax.yaxis.set_major_formatter(_FuncFormatter(_core.format_cur_axis))
    ax.yaxis.set_label_coords(-0.1, 0.5)
    _plt.xticks(fontsize=11)
    _plt.yticks(fontsize=11)

    fig.set_facecolor("white")
    ax.set_facecolor("white")
    fig.autofmt_xdate()

    try:
        _plt.subplots_adjust(hspace=0)
    except (ValueError, AttributeError, TypeError, RuntimeError):
        pass
    try:
        fig.tight_layout(w_pad=0, h_pad=0)
    except (ValueError, AttributeError, TypeError, RuntimeError):
        pass

    if savefig:
        if isinstance(savefig, dict):
            _plt.savefig(**savefig)
        else:
            _plt.savefig(savefig)

    if show:
        _plt.show(block=False)

    _plt.close()

    if not show:
        return fig

    return None


def returns(
    returns,
    benchmark=None,
    grayscale=False,
    figsize=(10, 6),
    fontname="Arial",
    lw=1.5,
    match_volatility=False,
    compound=True,
    resample=None,
    ylabel="Cumulative Returns",
    subtitle=True,
    savefig=None,
    show=True,
    prepare_returns=True,
):

    title = "Cumulative Returns" if compound else "Returns"
    if benchmark is not None:
        if isinstance(benchmark, str):
            title += " vs %s" % benchmark.upper()
        else:
            title += " vs Benchmark"
        if match_volatility:
            title += " (Volatility Matched)"

        benchmark = _utils._prepare_benchmark(benchmark, returns.index)

    if prepare_returns:
        returns = _utils._prepare_returns(returns)

    fig = _core.plot_timeseries(
        returns,
        benchmark,
        title,
        ylabel=ylabel,
        match_volatility=match_volatility,
        log_scale=False,
        resample=resample,
        compound=compound,
        lw=lw,
        figsize=figsize,
        fontname=fontname,
        grayscale=grayscale,
        subtitle=subtitle,
        savefig=savefig,
        show=show,
    )
    if not show:
        return fig


def log_returns(
    returns,
    benchmark=None,
    grayscale=False,
    figsize=(10, 5),
    fontname="Arial",
    lw=1.5,
    match_volatility=False,
    compound=True,
    resample=None,
    ylabel="Cumulative Returns",
    subtitle=True,
    savefig=None,
    show=True,
    prepare_returns=True,
):

    title = "Cumulative Returns" if compound else "Returns"
    if benchmark is not None:
        if isinstance(benchmark, str):
            title += " vs %s (Log Scaled" % benchmark.upper()
        else:
            title += " vs Benchmark (Log Scaled"
        if match_volatility:
            title += ", Volatility Matched"
    else:
        title += " (Log Scaled"
    title += ")"

    if prepare_returns:
        returns = _utils._prepare_returns(returns)

    benchmark = _utils._prepare_benchmark(benchmark, returns.index)

    fig = _core.plot_timeseries(
        returns,
        benchmark,
        title,
        ylabel=ylabel,
        match_volatility=match_volatility,
        log_scale=True,
        resample=resample,
        compound=compound,
        lw=lw,
        figsize=figsize,
        fontname=fontname,
        grayscale=grayscale,
        subtitle=subtitle,
        savefig=savefig,
        show=show,
    )
    if not show:
        return fig


def daily_returns(
    returns,
    benchmark,
    grayscale=False,
    figsize=(10, 4),
    fontname="Arial",
    lw=0.5,
    log_scale=False,
    ylabel="Returns",
    subtitle=True,
    savefig=None,
    show=True,
    prepare_returns=True,
    active=False,
):

    if prepare_returns:
        returns = _utils._prepare_returns(returns)
        if active and benchmark is not None:
            benchmark = _utils._prepare_returns(benchmark)
            returns = returns - benchmark

    plot_title = "Daily Active Returns" if active else "Daily Returns"

    fig = _core.plot_timeseries(
        returns,
        None,
        plot_title,
        ylabel=ylabel,
        match_volatility=False,
        log_scale=log_scale,
        resample="D",
        compound=False,
        lw=lw,
        figsize=figsize,
        fontname=fontname,
        grayscale=grayscale,
        subtitle=subtitle,
        savefig=savefig,
        show=show,
    )
    if not show:
        return fig


def yearly_returns(
    returns,
    benchmark=None,
    fontname="Arial",
    grayscale=False,
    hlw=1.5,
    hlcolor="red",
    hllabel="",
    match_volatility=False,
    log_scale=False,
    figsize=(10, 5),
    ylabel=True,
    subtitle=True,
    compounded=True,
    savefig=None,
    show=True,
    prepare_returns=True,
):

    title = "EOY Returns"
    if benchmark is not None:
        title += "  vs Benchmark"
        benchmark = (
            _utils._prepare_benchmark(benchmark, returns.index)
        )
        benchmark = safe_resample(benchmark, "YE", _stats.comp)
        benchmark = safe_resample(benchmark, "YE", "last")

    if prepare_returns:
        returns = _utils._prepare_returns(returns)

    if compounded:
        returns = safe_resample(returns, "YE", _stats.comp)
    else:
<<<<<<< HEAD
        returns = returns.resample("A").sum()
    returns = returns.resample("A").last()
=======
        returns = safe_resample(returns, "YE", "sum")
    returns = safe_resample(returns, "YE", "last")
>>>>>>> 169f4d13

    fig = _core.plot_returns_bars(
        returns,
        benchmark,
        fontname=fontname,
        hline=returns.mean(),
        hlw=hlw,
        hllabel=hllabel,
        hlcolor=hlcolor,
        match_volatility=match_volatility,
        log_scale=log_scale,
        resample=None,
        title=title,
        figsize=figsize,
        grayscale=grayscale,
        ylabel=ylabel,
        subtitle=subtitle,
        savefig=savefig,
        show=show,
    )
    if not show:
        return fig


def distribution(
    returns,
    fontname="Arial",
    grayscale=False,
    ylabel=True,
    figsize=(10, 6),
    subtitle=True,
    compounded=True,
    savefig=None,
    show=True,
    title=None,
    prepare_returns=True,
):
    if prepare_returns:
        returns = _utils._prepare_returns(returns)

    fig = _core.plot_distribution(
        returns,
        fontname=fontname,
        grayscale=grayscale,
        figsize=figsize,
        ylabel=ylabel,
        subtitle=subtitle,
        title=title,
        compounded=compounded,
        savefig=savefig,
        show=show,
    )
    if not show:
        return fig


def histogram(
    returns,
    benchmark=None,
    resample="ME",
    fontname="Arial",
    grayscale=False,
    figsize=(10, 5),
    ylabel=True,
    subtitle=True,
    compounded=True,
    savefig=None,
    show=True,
    prepare_returns=True,
):

    if prepare_returns:
        returns = _utils._prepare_returns(returns)
        if benchmark is not None:
            benchmark = _utils._prepare_returns(benchmark)

    if resample == "W":
        title = "Weekly "
    elif resample == "ME":
        title = "Monthly "
    elif resample == "QE":
        title = "Quarterly "
    elif resample == "YE":
        title = "Annual "
    else:
        title = ""

    return _core.plot_histogram(
        returns,
        benchmark,
        resample=resample,
        grayscale=grayscale,
        fontname=fontname,
        title="Distribution of %sReturns" % title,
        figsize=figsize,
        ylabel=ylabel,
        subtitle=subtitle,
        compounded=compounded,
        savefig=savefig,
        show=show,
    )


def drawdown(
    returns,
    grayscale=False,
    figsize=(10, 5),
    fontname="Arial",
    lw=1,
    log_scale=False,
    match_volatility=False,
    compound=False,
    ylabel="Drawdown",
    resample=None,
    subtitle=True,
    savefig=None,
    show=True,
):

    dd = _stats.to_drawdown_series(returns)

    fig = _core.plot_timeseries(
        dd,
        title="Underwater Plot",
        hline=dd.mean(),
        hlw=2,
        hllabel="Average",
        returns_label="Drawdown",
        compound=compound,
        match_volatility=match_volatility,
        log_scale=log_scale,
        resample=resample,
        fill=True,
        lw=lw,
        figsize=figsize,
        ylabel=ylabel,
        fontname=fontname,
        grayscale=grayscale,
        subtitle=subtitle,
        savefig=savefig,
        show=show,
    )
    if not show:
        return fig


def drawdowns_periods(
    returns,
    periods=5,
    lw=1.5,
    log_scale=False,
    fontname="Arial",
    grayscale=False,
    title=None,
    figsize=(10, 5),
    ylabel=True,
    subtitle=True,
    compounded=True,
    savefig=None,
    show=True,
    prepare_returns=True,
):
    if prepare_returns:
        returns = _utils._prepare_returns(returns)

    fig = _core.plot_longest_drawdowns(
        returns,
        periods=periods,
        lw=lw,
        log_scale=log_scale,
        fontname=fontname,
        grayscale=grayscale,
        title=title,
        figsize=figsize,
        ylabel=ylabel,
        subtitle=subtitle,
        compounded=compounded,
        savefig=savefig,
        show=show,
    )
    if not show:
        return fig


def rolling_beta(
    returns,
    benchmark,
    window1=126,
    window1_label="6-Months",
    window2=252,
    window2_label="12-Months",
    lw=1.5,
    fontname="Arial",
    grayscale=False,
    figsize=(10, 3),
    ylabel=True,
    subtitle=True,
    savefig=None,
    show=True,
    prepare_returns=True,
):

    if prepare_returns:
        returns = _utils._prepare_returns(returns)

    benchmark = _utils._prepare_benchmark(benchmark, returns.index)

    fig = _core.plot_rolling_beta(
        returns,
        benchmark,
        window1=window1,
        window1_label=window1_label,
        window2=window2,
        window2_label=window2_label,
        title="Rolling Beta to Benchmark",
        fontname=fontname,
        grayscale=grayscale,
        lw=lw,
        figsize=figsize,
        ylabel=ylabel,
        subtitle=subtitle,
        savefig=savefig,
        show=show,
    )
    if not show:
        return fig


def rolling_volatility(
    returns,
    benchmark=None,
    period=126,
    period_label="6-Months",
    periods_per_year=252,
    lw=1.5,
    fontname="Arial",
    grayscale=False,
    figsize=(10, 3),
    ylabel="Volatility",
    subtitle=True,
    savefig=None,
    show=True,
):

    returns = _stats.rolling_volatility(returns, period, periods_per_year)

    if benchmark is not None:
        benchmark = _utils._prepare_benchmark(benchmark, returns.index)
        benchmark = _stats.rolling_volatility(
            benchmark, period, periods_per_year, prepare_returns=False
        )

    fig = _core.plot_rolling_stats(
        returns,
        benchmark,
        hline=returns.mean(),
        hlw=1.5,
        ylabel=ylabel,
        title="Rolling Volatility (%s)" % period_label,
        fontname=fontname,
        grayscale=grayscale,
        lw=lw,
        figsize=figsize,
        subtitle=subtitle,
        savefig=savefig,
        show=show,
    )
    if not show:
        return fig


def rolling_sharpe(
    returns,
    benchmark=None,
    rf=0.0,
    period=126,
    period_label="6-Months",
    periods_per_year=252,
    lw=1.25,
    fontname="Arial",
    grayscale=False,
    figsize=(10, 3),
    ylabel="Sharpe",
    subtitle=True,
    savefig=None,
    show=True,
):

    returns = _stats.rolling_sharpe(
        returns,
        rf,
        period,
        True,
        periods_per_year,
    )

    if benchmark is not None:
        benchmark = _utils._prepare_benchmark(benchmark, returns.index, rf)
        benchmark = _stats.rolling_sharpe(
            benchmark, rf, period, True, periods_per_year, prepare_returns=False
        )

    fig = _core.plot_rolling_stats(
        returns,
        benchmark,
        hline=returns.mean(),
        hlw=1.5,
        ylabel=ylabel,
        title="Rolling Sharpe (%s)" % period_label,
        fontname=fontname,
        grayscale=grayscale,
        lw=lw,
        figsize=figsize,
        subtitle=subtitle,
        savefig=savefig,
        show=show,
    )
    if not show:
        return fig


def rolling_sortino(
    returns,
    benchmark=None,
    rf=0.0,
    period=126,
    period_label="6-Months",
    periods_per_year=252,
    lw=1.25,
    fontname="Arial",
    grayscale=False,
    figsize=(10, 3),
    ylabel="Sortino",
    subtitle=True,
    savefig=None,
    show=True,
):

    returns = _stats.rolling_sortino(returns, rf, period, True, periods_per_year)

    if benchmark is not None:
        benchmark = _utils._prepare_benchmark(benchmark, returns.index, rf)
        benchmark = _stats.rolling_sortino(
            benchmark, rf, period, True, periods_per_year, prepare_returns=False
        )

    fig = _core.plot_rolling_stats(
        returns,
        benchmark,
        hline=returns.mean(),
        hlw=1.5,
        ylabel=ylabel,
        title="Rolling Sortino (%s)" % period_label,
        fontname=fontname,
        grayscale=grayscale,
        lw=lw,
        figsize=figsize,
        subtitle=subtitle,
        savefig=savefig,
        show=show,
    )
    if not show:
        return fig


def monthly_heatmap(
    returns,
    benchmark=None,
    annot_size=13,
    figsize=(8, 5),
    cbar=True,
    square=False,
    returns_label="Strategy",
    compounded=True,
    eoy=False,
    grayscale=False,
    fontname="Arial",
    ylabel=True,
    savefig=None,
    show=True,
    active=False,
):
    # colors, ls, alpha = _core._get_colors(grayscale)
    cmap = "gray" if grayscale else "RdYlGn"

    returns = _stats.monthly_returns(returns, eoy=eoy, compounded=compounded) * 100

    fig_height = len(returns) / 2.5

    if figsize is None:
        size = list(_plt.gcf().get_size_inches())
        figsize = (size[0], size[1])

    figsize = (figsize[0], max([fig_height, figsize[1]]))

    if cbar:
        figsize = (figsize[0] * 1.051, max([fig_height, figsize[1]]))

    fig, ax = _plt.subplots(figsize=figsize)
    ax.spines["top"].set_visible(False)
    ax.spines["right"].set_visible(False)
    ax.spines["bottom"].set_visible(False)
    ax.spines["left"].set_visible(False)

    fig.set_facecolor("white")
    ax.set_facecolor("white")

    # _sns.set(font_scale=.9)
    if active and benchmark is not None:
        ax.set_title(
            f"{returns_label} - Monthly Active Returns (%)\n",
            fontsize=14,
            y=0.995,
            fontname=fontname,
            fontweight="bold",
            color="black",
        )
        benchmark = (
            _stats.monthly_returns(benchmark, eoy=eoy, compounded=compounded) * 100
        )
        active_returns = returns - benchmark

        ax = _sns.heatmap(
            active_returns,
            ax=ax,
            annot=True,
            center=0,
            annot_kws={"size": annot_size},
            fmt="0.2f",
            linewidths=0.5,
            square=square,
            cbar=cbar,
            cmap=cmap,
            cbar_kws={"format": "%.0f%%"},
        )
    else:
        ax.set_title(
            f"{returns_label} - Monthly Returns (%)\n",
            fontsize=12,
            y=0.995,
            fontname=fontname,
            fontweight="bold",
            color="black",
        )

        ax = _sns.heatmap(
            returns,
            ax=ax,
            annot=True,
            center=0,
            annot_kws={"size": annot_size},
            fmt="0.2f",
            linewidths=0.5,
            square=square,
            cbar=cbar,
            cmap=cmap,
            cbar_kws={"format": "%.0f%%"},
        )

    if cbar:
        cbar = ax.collections[0].colorbar
        cbar.ax.tick_params(labelsize=annot_size)

    # align plot to match other
    if ylabel:
        ax.set_ylabel("Years", fontname=fontname, fontweight="bold", fontsize=12)
        ax.yaxis.set_label_coords(-0.1, 0.5)

    ax.tick_params(colors="#808080")
    _plt.xticks(rotation=0, fontsize=annot_size * 1.2)
    _plt.yticks(rotation=0, fontsize=annot_size * 1.2)

    try:
        _plt.subplots_adjust(hspace=0, bottom=0, top=1)
    except (ValueError, AttributeError, TypeError, RuntimeError):
        pass
    try:
        fig.tight_layout(w_pad=0, h_pad=0)
    except (ValueError, AttributeError, TypeError, RuntimeError):
        pass

    if savefig:
        if isinstance(savefig, dict):
            _plt.savefig(**savefig)
        else:
            _plt.savefig(savefig)

    if show:
        _plt.show(block=False)

    _plt.close()

    if not show:
        return fig

    return None


def monthly_returns(
    returns,
    annot_size=9,
    figsize=(10, 5),
    cbar=True,
    square=False,
    compounded=True,
    eoy=False,
    grayscale=False,
    fontname="Arial",
    ylabel=True,
    savefig=None,
    show=True,
):
    return monthly_heatmap(
        returns=returns,
        annot_size=annot_size,
        figsize=figsize,
        cbar=cbar,
        square=square,
        compounded=compounded,
        eoy=eoy,
        grayscale=grayscale,
        fontname=fontname,
        ylabel=ylabel,
        savefig=savefig,
        show=show,
    )<|MERGE_RESOLUTION|>--- conflicted
+++ resolved
@@ -570,13 +570,8 @@
     if compounded:
         returns = safe_resample(returns, "YE", _stats.comp)
     else:
-<<<<<<< HEAD
-        returns = returns.resample("A").sum()
-    returns = returns.resample("A").last()
-=======
         returns = safe_resample(returns, "YE", "sum")
     returns = safe_resample(returns, "YE", "last")
->>>>>>> 169f4d13
 
     fig = _core.plot_returns_bars(
         returns,
