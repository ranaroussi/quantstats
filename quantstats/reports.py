--- conflicted
+++ resolved
@@ -221,13 +221,8 @@
         subtitle=False,
         savefig={"fname": figfile, "format": figfmt},
         show=False,
-<<<<<<< HEAD
         ylabel=False,
         compound=compounded,
-=======
-        ylabel='',
-        cumulative=compounded,
->>>>>>> 169f4d13
         prepare_returns=False,
     )
     tpl = tpl.replace("{{returns}}", _embed_figure(figfile, figfmt))
@@ -241,13 +236,8 @@
         subtitle=False,
         savefig={"fname": figfile, "format": figfmt},
         show=False,
-<<<<<<< HEAD
         ylabel=False,
         compound=compounded,
-=======
-        ylabel='',
-        cumulative=compounded,
->>>>>>> 169f4d13
         prepare_returns=False,
     )
     tpl = tpl.replace("{{log_returns}}", _embed_figure(figfile, figfmt))
@@ -263,13 +253,8 @@
             subtitle=False,
             savefig={"fname": figfile, "format": figfmt},
             show=False,
-<<<<<<< HEAD
             ylabel=False,
             compound=compounded,
-=======
-            ylabel='',
-            cumulative=compounded,
->>>>>>> 169f4d13
             prepare_returns=False,
         )
         tpl = tpl.replace("{{vol_returns}}", _embed_figure(figfile, figfmt))
@@ -1446,12 +1431,8 @@
         grayscale=grayscale,
         figsize=(figsize[0], figsize[0] * 0.4),
         show=True,
-<<<<<<< HEAD
         ylabel=False,
         compound=compounded,
-=======
-        ylabel='',
->>>>>>> 169f4d13
     )
 
     if isinstance(returns, _pd.Series):
@@ -1462,12 +1443,8 @@
             figsize=(figsize[0], figsize[0] * 0.5),
             returns_label=returns.name,
             show=True,
-<<<<<<< HEAD
             ylabel=False,
             compounded=compounded,
-=======
-            ylabel='',
->>>>>>> 169f4d13
             active=active,
         )
     elif isinstance(returns, _pd.DataFrame):
