#!/usr/bin/env python
# -*- coding: UTF-8 -*-
#
# QuantStats: Portfolio analytics for quants
# https://github.com/ranaroussi/quantstats
#
# Copyright 2019-2024 Ran Aroussi
#
# Licensed under the Apache License, Version 2.0 (the "License");
# you may not use this file except in compliance with the License.
# You may obtain a copy of the License at
#
#     http://www.apache.org/licenses/LICENSE-2.0
#
# Unless required by applicable law or agreed to in writing, software
# distributed under the License is distributed on an "AS IS" BASIS,
# WITHOUT WARRANTIES OR CONDITIONS OF ANY KIND, either express or implied.
# See the License for the specific language governing permissions and
# limitations under the License.

import pandas as _pd
import numpy as _np
from math import sqrt as _sqrt, ceil as _ceil
from datetime import datetime as _dt
from base64 import b64encode as _b64encode
import re as _regex
from tabulate import tabulate as _tabulate
from . import __version__, stats as _stats, utils as _utils, plots as _plots
from ._compat import safe_resample, safe_append, safe_concat
from dateutil.relativedelta import relativedelta
from io import StringIO

try:
    from IPython.display import display as iDisplay, HTML as iHTML
except ImportError:
    from IPython.core.display import display as iDisplay, HTML as iHTML


def _get_trading_periods(periods_per_year=252):
    half_year = _ceil(periods_per_year / 2)
    return periods_per_year, half_year


def _match_dates(returns, benchmark):
    if isinstance(returns, _pd.DataFrame):
        loc = max(returns[returns.columns[0]].ne(0).idxmax(), benchmark.ne(0).idxmax())
    else:
        loc = max(returns.ne(0).idxmax(), benchmark.ne(0).idxmax())
    returns = returns.loc[loc:]
    benchmark = benchmark.loc[loc:]

    return returns, benchmark


def html(
    returns,
    benchmark=None,
    rf=0.0,
    grayscale=False,
    title="Strategy Tearsheet",
    output=None,
    compounded=True,
    periods_per_year=252,
    download_filename="quantstats-tearsheet.html",
    figfmt="svg",
    template_path=None,
    match_dates=True,
    **kwargs,
):
    if output is None and not _utils._in_notebook():
        raise ValueError("`output` must be specified")

    if match_dates:
        returns = returns.dropna()

    win_year, win_half_year = _get_trading_periods(periods_per_year)

    tpl = ""
    with open(template_path or __file__[:-4] + ".html") as f:
        tpl = f.read()
        f.close()

    # prepare timeseries
    if match_dates:
        returns = returns.dropna()
    returns = _utils._prepare_returns(returns)

    strategy_title = kwargs.get("strategy_title", "Strategy")
    if isinstance(returns, _pd.DataFrame):
        if len(returns.columns) > 1 and isinstance(strategy_title, str):
            strategy_title = list(returns.columns)

    if benchmark is not None:
        benchmark_title = kwargs.get("benchmark_title", "Benchmark")
        if kwargs.get("benchmark_title") is None:
            if isinstance(benchmark, str):
                benchmark_title = benchmark
            elif isinstance(benchmark, _pd.Series):
                benchmark_title = benchmark.name
            elif isinstance(benchmark, _pd.DataFrame):
                benchmark_title = benchmark[benchmark.columns[0]].name

        tpl = tpl.replace(
            "{{benchmark_title}}", f"Benchmark is {benchmark_title.upper()} | "
        )
        benchmark = _utils._prepare_benchmark(benchmark, returns.index, rf)
        if match_dates is True:
            returns, benchmark = _match_dates(returns, benchmark)
    else:
        benchmark_title = None

    date_range = returns.index.strftime("%e %b, %Y")
    tpl = tpl.replace("{{date_range}}", date_range[0] + " - " + date_range[-1])
    tpl = tpl.replace("{{title}}", title)
    tpl = tpl.replace("{{v}}", __version__)

    if benchmark is not None:
        benchmark.name = benchmark_title
    if isinstance(returns, _pd.Series):
        returns.name = strategy_title
    elif isinstance(returns, _pd.DataFrame):
        returns.columns = strategy_title

    mtrx = metrics(
        returns=returns,
        benchmark=benchmark,
        rf=rf,
        display=False,
        mode="full",
        sep=True,
        internal="True",
        compounded=compounded,
        periods_per_year=periods_per_year,
        prepare_returns=False,
        benchmark_title=benchmark_title,
        strategy_title=strategy_title,
    )[2:]

    mtrx.index.name = "Metric"
    tpl = tpl.replace("{{metrics}}", _html_table(mtrx))
    if isinstance(returns, _pd.DataFrame):
        num_cols = len(returns.columns)
        for i in reversed(range(num_cols + 1, num_cols + 3)):
            str_td = "<td></td>" * i
            tpl = tpl.replace(
                f"<tr>{str_td}</tr>", '<tr><td colspan="{}"><hr></td></tr>'.format(i)
            )

    tpl = tpl.replace(
        "<tr><td></td><td></td><td></td></tr>", '<tr><td colspan="3"><hr></td></tr>'
    )
    tpl = tpl.replace(
        "<tr><td></td><td></td></tr>", '<tr><td colspan="2"><hr></td></tr>'
    )

    if benchmark is not None:
        yoy = _stats.compare(
            returns, benchmark, "YE", compounded=compounded, prepare_returns=False
        )
        if isinstance(returns, _pd.Series):
            yoy.columns = [benchmark_title, strategy_title, "Multiplier", "Won"]
        elif isinstance(returns, _pd.DataFrame):
            yoy.columns = list(
                _pd.core.common.flatten([benchmark_title, strategy_title])
            )
        yoy.index.name = "Year"
        tpl = tpl.replace("{{eoy_title}}", "<h3>EOY Returns vs Benchmark</h3>")
        tpl = tpl.replace("{{eoy_table}}", _html_table(yoy))
    else:
        # pct multiplier
        yoy = _pd.DataFrame(_utils.group_returns(returns, returns.index.year) * 100)
        if isinstance(returns, _pd.Series):
            yoy.columns = ["Return"]
            yoy["Cumulative"] = _utils.group_returns(returns, returns.index.year, True)
            yoy["Return"] = yoy["Return"].round(2).astype(str) + "%"
            yoy["Cumulative"] = (yoy["Cumulative"] * 100).round(2).astype(str) + "%"
        elif isinstance(returns, _pd.DataFrame):
            # Don't show cumulative for multiple strategy portfolios
            # just show compounded like when we have a benchmark
            yoy.columns = list(_pd.core.common.flatten(strategy_title))

        yoy.index.name = "Year"
        tpl = tpl.replace("{{eoy_title}}", "<h3>EOY Returns</h3>")
        tpl = tpl.replace("{{eoy_table}}", _html_table(yoy))

    if isinstance(returns, _pd.Series):
        dd = _stats.to_drawdown_series(returns)
        dd_info = _stats.drawdown_details(dd).sort_values(
            by="max drawdown", ascending=True
        )[:10]
        dd_info = dd_info[["start", "end", "max drawdown", "days"]]
        dd_info.columns = ["Started", "Recovered", "Drawdown", "Days"]
        tpl = tpl.replace("{{dd_info}}", _html_table(dd_info, False))
    elif isinstance(returns, _pd.DataFrame):
        dd_info_list = []
        for col in returns.columns:
            dd = _stats.to_drawdown_series(returns[col])
            dd_info = _stats.drawdown_details(dd).sort_values(
                by="max drawdown", ascending=True
            )[:10]
            dd_info = dd_info[["start", "end", "max drawdown", "days"]]
            dd_info.columns = ["Started", "Recovered", "Drawdown", "Days"]
            dd_info_list.append(_html_table(dd_info, False))

        dd_html_table = ""
        for html_str, col in zip(dd_info_list, returns.columns):
            dd_html_table = (
                dd_html_table + f"<h3>{col}</h3><br>" + StringIO(html_str).read()
            )
        tpl = tpl.replace("{{dd_info}}", dd_html_table)

    active = kwargs.get("active_returns", "False")
    # plots
    figfile = _utils._file_stream()
    _plots.returns(
        returns,
        benchmark,
        grayscale=grayscale,
        figsize=(8, 5),
        subtitle=False,
        savefig={"fname": figfile, "format": figfmt},
        show=False,
        ylabel=False,
        compound=compounded,
        prepare_returns=False,
    )
    tpl = tpl.replace("{{returns}}", _embed_figure(figfile, figfmt))

    figfile = _utils._file_stream()
    _plots.log_returns(
        returns,
        benchmark,
        grayscale=grayscale,
        figsize=(8, 4),
        subtitle=False,
        savefig={"fname": figfile, "format": figfmt},
        show=False,
        ylabel=False,
        compound=compounded,
        prepare_returns=False,
    )
    tpl = tpl.replace("{{log_returns}}", _embed_figure(figfile, figfmt))

    if benchmark is not None:
        figfile = _utils._file_stream()
        _plots.returns(
            returns,
            benchmark,
            match_volatility=True,
            grayscale=grayscale,
            figsize=(8, 4),
            subtitle=False,
            savefig={"fname": figfile, "format": figfmt},
            show=False,
            ylabel=False,
            compound=compounded,
            prepare_returns=False,
        )
        tpl = tpl.replace("{{vol_returns}}", _embed_figure(figfile, figfmt))

    figfile = _utils._file_stream()
    _plots.yearly_returns(
        returns,
        benchmark,
        grayscale=grayscale,
        figsize=(8, 4),
        subtitle=False,
        savefig={"fname": figfile, "format": figfmt},
        show=False,
        ylabel='',
        compounded=compounded,
        prepare_returns=False,
    )
    tpl = tpl.replace("{{eoy_returns}}", _embed_figure(figfile, figfmt))

    figfile = _utils._file_stream()
    _plots.histogram(
        returns,
        benchmark,
        grayscale=grayscale,
        figsize=(7, 4),
        subtitle=False,
        savefig={"fname": figfile, "format": figfmt},
        show=False,
        ylabel='',
        compounded=compounded,
        prepare_returns=False,
    )
    tpl = tpl.replace("{{monthly_dist}}", _embed_figure(figfile, figfmt))

    figfile = _utils._file_stream()
    _plots.daily_returns(
        returns,
        benchmark,
        grayscale=grayscale,
        figsize=(8, 3),
        subtitle=False,
        savefig={"fname": figfile, "format": figfmt},
        show=False,
        ylabel='',
        prepare_returns=False,
        active=active,
    )
    tpl = tpl.replace("{{daily_returns}}", _embed_figure(figfile, figfmt))

    if benchmark is not None:
        figfile = _utils._file_stream()
        _plots.rolling_beta(
            returns,
            benchmark,
            grayscale=grayscale,
            figsize=(8, 3),
            subtitle=False,
            window1=win_half_year,
            window2=win_year,
            savefig={"fname": figfile, "format": figfmt},
            show=False,
            ylabel='',
            prepare_returns=False,
        )
        tpl = tpl.replace("{{rolling_beta}}", _embed_figure(figfile, figfmt))

    figfile = _utils._file_stream()
    _plots.rolling_volatility(
        returns,
        benchmark,
        grayscale=grayscale,
        figsize=(8, 3),
        subtitle=False,
        savefig={"fname": figfile, "format": figfmt},
        show=False,
        ylabel='',
        period=win_half_year,
        periods_per_year=win_year,
    )
    tpl = tpl.replace("{{rolling_vol}}", _embed_figure(figfile, figfmt))

    figfile = _utils._file_stream()
    _plots.rolling_sharpe(
        returns,
        grayscale=grayscale,
        figsize=(8, 3),
        subtitle=False,
        savefig={"fname": figfile, "format": figfmt},
        show=False,
        ylabel='',
        period=win_half_year,
        periods_per_year=win_year,
    )
    tpl = tpl.replace("{{rolling_sharpe}}", _embed_figure(figfile, figfmt))

    figfile = _utils._file_stream()
    _plots.rolling_sortino(
        returns,
        grayscale=grayscale,
        figsize=(8, 3),
        subtitle=False,
        savefig={"fname": figfile, "format": figfmt},
        show=False,
        ylabel='',
        period=win_half_year,
        periods_per_year=win_year,
    )
    tpl = tpl.replace("{{rolling_sortino}}", _embed_figure(figfile, figfmt))

    figfile = _utils._file_stream()
    if isinstance(returns, _pd.Series):
        _plots.drawdowns_periods(
            returns,
            grayscale=grayscale,
            figsize=(8, 4),
            subtitle=False,
            title=returns.name,
            savefig={"fname": figfile, "format": figfmt},
            show=False,
            ylabel='',
            compounded=compounded,
            prepare_returns=False,
        )
        tpl = tpl.replace("{{dd_periods}}", _embed_figure(figfile, figfmt))
    elif isinstance(returns, _pd.DataFrame):
        embed = []
        for col in returns.columns:
            _plots.drawdowns_periods(
                returns[col],
                grayscale=grayscale,
                figsize=(8, 4),
                subtitle=False,
                title=col,
                savefig={"fname": figfile, "format": figfmt},
                show=False,
                ylabel='',
                compounded=compounded,
                prepare_returns=False,
            )
            embed.append(figfile)
        tpl = tpl.replace("{{dd_periods}}", _embed_figure(embed, figfmt))

    figfile = _utils._file_stream()
    _plots.drawdown(
        returns,
        grayscale=grayscale,
        figsize=(8, 3),
        subtitle=False,
        savefig={"fname": figfile, "format": figfmt},
        show=False,
        ylabel='',
    )
    tpl = tpl.replace("{{dd_plot}}", _embed_figure(figfile, figfmt))

    figfile = _utils._file_stream()
    if isinstance(returns, _pd.Series):
        _plots.monthly_heatmap(
            returns,
            benchmark,
            grayscale=grayscale,
            figsize=(8, 4),
            cbar=False,
            returns_label=returns.name,
            savefig={"fname": figfile, "format": figfmt},
            show=False,
            ylabel='',
            compounded=compounded,
            active=active,
        )
        tpl = tpl.replace("{{monthly_heatmap}}", _embed_figure(figfile, figfmt))
    elif isinstance(returns, _pd.DataFrame):
        embed = []
        for col in returns.columns:
            _plots.monthly_heatmap(
                returns[col],
                benchmark,
                grayscale=grayscale,
                figsize=(8, 4),
                cbar=False,
                returns_label=col,
                savefig={"fname": figfile, "format": figfmt},
                show=False,
                ylabel='',
                compounded=compounded,
                active=active,
            )
            embed.append(figfile)
        tpl = tpl.replace("{{monthly_heatmap}}", _embed_figure(embed, figfmt))

    figfile = _utils._file_stream()

    if isinstance(returns, _pd.Series):
        _plots.distribution(
            returns,
            grayscale=grayscale,
            figsize=(8, 4),
            subtitle=False,
            title=returns.name,
            savefig={"fname": figfile, "format": figfmt},
            show=False,
            ylabel='',
            compounded=compounded,
            prepare_returns=False,
        )
        tpl = tpl.replace("{{returns_dist}}", _embed_figure(figfile, figfmt))
    elif isinstance(returns, _pd.DataFrame):
        embed = []
        for col in returns.columns:
            _plots.distribution(
                returns[col],
                grayscale=grayscale,
                figsize=(8, 4),
                subtitle=False,
                title=col,
                savefig={"fname": figfile, "format": figfmt},
                show=False,
                ylabel='',
                compounded=compounded,
                prepare_returns=False,
            )
            embed.append(figfile)
        tpl = tpl.replace("{{returns_dist}}", _embed_figure(embed, figfmt))

    tpl = _regex.sub(r"\{\{(.*?)\}\}", "", tpl)
    tpl = tpl.replace("white-space:pre;", "")

    if output is None:
        # _open_html(tpl)
        _download_html(tpl, download_filename)
        return

    with open(output, "w", encoding="utf-8") as f:
        f.write(tpl)


def full(
    returns,
    benchmark=None,
    rf=0.0,
    grayscale=False,
    figsize=(8, 5),
    display=True,
    compounded=True,
    periods_per_year=252,
    match_dates=True,
    **kwargs,
):
    # prepare timeseries
    if match_dates:
        returns = returns.dropna()
    returns = _utils._prepare_returns(returns)
    if benchmark is not None:
        benchmark = _utils._prepare_benchmark(benchmark, returns.index, rf)
        if match_dates is True:
            returns, benchmark = _match_dates(returns, benchmark)

    benchmark_title = None
    if benchmark is not None:
        benchmark_title = kwargs.get("benchmark_title", "Benchmark")
    strategy_title = kwargs.get("strategy_title", "Strategy")
    active = kwargs.get("active_returns", "False")

    if isinstance(returns, _pd.DataFrame):
        if len(returns.columns) > 1 and isinstance(strategy_title, str):
            strategy_title = list(returns.columns)

    if benchmark is not None:
        benchmark.name = benchmark_title
    if isinstance(returns, _pd.Series):
        returns.name = strategy_title
    elif isinstance(returns, _pd.DataFrame):
        returns.columns = strategy_title

    dd = _stats.to_drawdown_series(returns)

    if isinstance(dd, _pd.Series):
        col = _stats.drawdown_details(dd).columns[4]
        dd_info = _stats.drawdown_details(dd).sort_values(by=col, ascending=True)[:5]
        if not dd_info.empty:
            dd_info.index = range(1, min(6, len(dd_info) + 1))
            dd_info.columns = map(lambda x: str(x).title(), dd_info.columns)
    elif isinstance(dd, _pd.DataFrame):
        col = _stats.drawdown_details(dd).columns.get_level_values(1)[4]
        dd_info_dict = {}
        for ptf in dd.columns:
            dd_info = _stats.drawdown_details(dd[ptf]).sort_values(
                by=col, ascending=True
            )[:5]
            if not dd_info.empty:
                dd_info.index = range(1, min(6, len(dd_info) + 1))
                dd_info.columns = map(lambda x: str(x).title(), dd_info.columns)
            dd_info_dict[ptf] = dd_info

    if _utils._in_notebook():
        iDisplay(iHTML("<h4>Performance Metrics</h4>"))
        iDisplay(
            metrics(
                returns=returns,
                benchmark=benchmark,
                rf=rf,
                display=display,
                mode="full",
                compounded=compounded,
                periods_per_year=periods_per_year,
                prepare_returns=False,
                benchmark_title=benchmark_title,
                strategy_title=strategy_title,
            )
        )

        if isinstance(dd, _pd.Series):
            iDisplay(iHTML('<h4 style="margin-bottom:20px">Worst 5 Drawdowns</h4>'))
            if dd_info.empty:
                iDisplay(iHTML("<p>(no drawdowns)</p>"))
            else:
                iDisplay(dd_info)
        elif isinstance(dd, _pd.DataFrame):
            for ptf, dd_info in dd_info_dict.items():
                iDisplay(
                    iHTML(
                        '<h4 style="margin-bottom:20px">%s - Worst 5 Drawdowns</h4>'
                        % ptf
                    )
                )
                if dd_info.empty:
                    iDisplay(iHTML("<p>(no drawdowns)</p>"))
                else:
                    iDisplay(dd_info)

        iDisplay(iHTML("<h4>Strategy Visualization</h4>"))
    else:
        print("[Performance Metrics]\n")
        metrics(
            returns=returns,
            benchmark=benchmark,
            rf=rf,
            display=display,
            mode="full",
            compounded=compounded,
            periods_per_year=periods_per_year,
            prepare_returns=False,
            benchmark_title=benchmark_title,
            strategy_title=strategy_title,
        )
        print("\n\n")
        print("[Worst 5 Drawdowns]\n")
        if isinstance(dd, _pd.Series):
            if dd_info.empty:
                print("(no drawdowns)")
            else:
                print(
                    _tabulate(
                        dd_info, headers="keys", tablefmt="simple", floatfmt=".2f"
                    )
                )
        elif isinstance(dd, _pd.DataFrame):
            for ptf, dd_info in dd_info_dict.items():
                if dd_info.empty:
                    print("(no drawdowns)")
                else:
                    print(f"{ptf}\n")
                    print(
                        _tabulate(
                            dd_info, headers="keys", tablefmt="simple", floatfmt=".2f"
                        )
                    )

        print("\n\n")
        print("[Strategy Visualization]\nvia Matplotlib")

    plots(
        returns=returns,
        benchmark=benchmark,
        grayscale=grayscale,
        figsize=figsize,
        mode="full",
        compounded=compounded,
        periods_per_year=periods_per_year,
        prepare_returns=False,
        benchmark_title=benchmark_title,
        strategy_title=strategy_title,
        active=active,
    )


def basic(
    returns,
    benchmark=None,
    rf=0.0,
    grayscale=False,
    figsize=(8, 5),
    display=True,
    compounded=True,
    periods_per_year=252,
    match_dates=True,
    **kwargs,
):
    # prepare timeseries
    if match_dates:
        returns = returns.dropna()
    returns = _utils._prepare_returns(returns)
    if benchmark is not None:
        benchmark = _utils._prepare_benchmark(benchmark, returns.index, rf)
        if match_dates is True:
            returns, benchmark = _match_dates(returns, benchmark)

    benchmark_title = None
    if benchmark is not None:
        benchmark_title = kwargs.get("benchmark_title", "Benchmark")
    strategy_title = kwargs.get("strategy_title", "Strategy")
    active = kwargs.get("active_returns", "False")

    if isinstance(returns, _pd.DataFrame):
        if len(returns.columns) > 1 and isinstance(strategy_title, str):
            strategy_title = list(returns.columns)

    if _utils._in_notebook():
        iDisplay(iHTML("<h4>Performance Metrics</h4>"))
        metrics(
            returns=returns,
            benchmark=benchmark,
            rf=rf,
            display=display,
            mode="basic",
            compounded=compounded,
            periods_per_year=periods_per_year,
            prepare_returns=False,
            benchmark_title=benchmark_title,
            strategy_title=strategy_title,
        )
        iDisplay(iHTML("<h4>Strategy Visualization</h4>"))
    else:
        print("[Performance Metrics]\n")
        metrics(
            returns=returns,
            benchmark=benchmark,
            rf=rf,
            display=display,
            mode="basic",
            compounded=compounded,
            periods_per_year=periods_per_year,
            prepare_returns=False,
            benchmark_title=benchmark_title,
            strategy_title=strategy_title,
        )

        print("\n\n")
        print("[Strategy Visualization]\nvia Matplotlib")

    plots(
        returns=returns,
        benchmark=benchmark,
        grayscale=grayscale,
        figsize=figsize,
        mode="basic",
        compounded=compounded,
        periods_per_year=periods_per_year,
        prepare_returns=False,
        benchmark_title=benchmark_title,
        strategy_title=strategy_title,
        active=active,
    )


def metrics(
    returns,
    benchmark=None,
    rf=0.0,
    display=True,
    mode="basic",
    sep=False,
    compounded=True,
    periods_per_year=252,
    prepare_returns=True,
    match_dates=True,
    **kwargs,
):
    if match_dates:
        returns = returns.dropna()
    returns.index = returns.index.tz_localize(None)
    win_year, _ = _get_trading_periods(periods_per_year)

    benchmark_colname = kwargs.get("benchmark_title", "Benchmark")
    strategy_colname = kwargs.get("strategy_title", "Strategy")

    if benchmark is not None:
        if isinstance(benchmark, str):
            benchmark_colname = f"Benchmark ({benchmark.upper()})"
        elif isinstance(benchmark, _pd.DataFrame) and len(benchmark.columns) > 1:
            raise ValueError(
                "`benchmark` must be a pandas Series, "
                "but a multi-column DataFrame was passed"
            )

    if isinstance(returns, _pd.DataFrame):
        if len(returns.columns) > 1:
            blank = [""] * len(returns.columns)
            if isinstance(strategy_colname, str):
                strategy_colname = list(returns.columns)
    else:
        blank = [""]

    # if isinstance(returns, _pd.DataFrame):
    #     if len(returns.columns) > 1:
    #         raise ValueError("`returns` needs to be a Pandas Series or one column DataFrame. multi colums DataFrame was passed")
    #     returns = returns[returns.columns[0]]

    if prepare_returns:
        df = _utils._prepare_returns(returns)

    if isinstance(returns, _pd.Series):
        df = _pd.DataFrame({"returns": returns})
    elif isinstance(returns, _pd.DataFrame):
        df = _pd.DataFrame(
            {
                "returns_" + str(i + 1): returns[strategy_col]
                for i, strategy_col in enumerate(returns.columns)
            }
        )

    if benchmark is not None:
        benchmark = _utils._prepare_benchmark(benchmark, returns.index, rf)
        if match_dates is True:
            returns, benchmark = _match_dates(returns, benchmark)
        df["benchmark"] = benchmark
        if isinstance(returns, _pd.Series):
            blank = ["", ""]
            df["returns"] = returns
        elif isinstance(returns, _pd.DataFrame):
            blank = [""] * len(returns.columns) + [""]
            for i, strategy_col in enumerate(returns.columns):
                df["returns_" + str(i + 1)] = returns[strategy_col]

    if isinstance(returns, _pd.Series):
        s_start = {"returns": df["returns"].index.strftime("%Y-%m-%d")[0]}
        s_end = {"returns": df["returns"].index.strftime("%Y-%m-%d")[-1]}
        s_rf = {"returns": rf}
    elif isinstance(returns, _pd.DataFrame):
        df_strategy_columns = [col for col in df.columns if col != "benchmark"]
        s_start = {
            strategy_col: df[strategy_col].dropna().index.strftime("%Y-%m-%d")[0]
            for strategy_col in df_strategy_columns
        }
        s_end = {
            strategy_col: df[strategy_col].dropna().index.strftime("%Y-%m-%d")[-1]
            for strategy_col in df_strategy_columns
        }
        s_rf = {strategy_col: rf for strategy_col in df_strategy_columns}

    if "benchmark" in df:
        s_start["benchmark"] = df["benchmark"].index.strftime("%Y-%m-%d")[0]
        s_end["benchmark"] = df["benchmark"].index.strftime("%Y-%m-%d")[-1]
        s_rf["benchmark"] = rf

    df = df.fillna(0)

    # pct multiplier
    pct = 100 if display or "internal" in kwargs else 1
    if kwargs.get("as_pct", False):
        pct = 100

    metrics = _pd.DataFrame()
    metrics["Start Period"] = _pd.Series(s_start)
    metrics["End Period"] = _pd.Series(s_end)
    metrics["Risk-Free Rate %"] = _pd.Series(s_rf) * 100
    metrics["Time in Market %"] = _stats.exposure(df, prepare_returns=False) * pct

    metrics["~"] = blank

    if compounded:
        metrics["Cumulative Return %"] = (_stats.comp(df) * pct).map("{:,.2f}".format)
    else:
        metrics["Total Return %"] = (df.sum() * pct).map("{:,.2f}".format)

    metrics["CAGR﹪%"] = _stats.cagr(df, rf, compounded, win_year) * pct

    metrics["~~~~~~~~~~~~~~"] = blank

    metrics["Sharpe"] = _stats.sharpe(df, rf, win_year, True)
    metrics["Prob. Sharpe Ratio %"] = (
        _stats.probabilistic_sharpe_ratio(df, rf, win_year, False) * pct
    )
    if mode.lower() == "full":
        metrics["Smart Sharpe"] = _stats.smart_sharpe(df, rf, win_year, True)
        # metrics['Prob. Smart Sharpe Ratio %'] = _stats.probabilistic_sharpe_ratio(df, rf, win_year, False, True) * pct

    metrics["Sortino"] = _stats.sortino(df, rf, win_year, True)
    if mode.lower() == "full":
        # metrics['Prob. Sortino Ratio %'] = _stats.probabilistic_sortino_ratio(df, rf, win_year, False) * pct
        metrics["Smart Sortino"] = _stats.smart_sortino(df, rf, win_year, True)
        # metrics['Prob. Smart Sortino Ratio %'] = _stats.probabilistic_sortino_ratio(df, rf, win_year, False, True) * pct

    metrics["Sortino/√2"] = metrics["Sortino"] / _sqrt(2)
    if mode.lower() == "full":
        # metrics['Prob. Sortino/√2 Ratio %'] = _stats.probabilistic_adjusted_sortino_ratio(df, rf, win_year, False) * pct
        metrics["Smart Sortino/√2"] = metrics["Smart Sortino"] / _sqrt(2)
        # metrics['Prob. Smart Sortino/√2 Ratio %'] = _stats.probabilistic_adjusted_sortino_ratio(df, rf, win_year, False, True) * pct
    metrics["Omega"] = _stats.omega(df["returns"], rf, 0.0, win_year)

    metrics["~~~~~~~~"] = blank
    metrics["Max Drawdown %"] = blank
    metrics["Max Drawdown Date"] = blank
    metrics["Max Drawdown Period Start"] = blank
    metrics["Max Drawdown Period End"] = blank
    metrics["Longest DD Days"] = blank

    if mode.lower() == "full":
        if isinstance(returns, _pd.Series):
            ret_vol = (
                _stats.volatility(df["returns"], win_year, True, prepare_returns=False)
                * pct
            )
        elif isinstance(returns, _pd.DataFrame):
            ret_vol = [
                _stats.volatility(
                    df[strategy_col], win_year, True, prepare_returns=False
                )
                * pct
                for strategy_col in df_strategy_columns
            ]
        if "benchmark" in df:
            bench_vol = (
                _stats.volatility(
                    df["benchmark"], win_year, True, prepare_returns=False
                )
                * pct
            )

            vol_ = [ret_vol, bench_vol]
            if isinstance(ret_vol, list):
                metrics["Volatility (ann.) %"] = list(_pd.core.common.flatten(vol_))
            else:
                metrics["Volatility (ann.) %"] = vol_

            if isinstance(returns, _pd.Series):
                metrics["R^2"] = _stats.r_squared(
                    df["returns"], df["benchmark"], prepare_returns=False
                )
                metrics["Information Ratio"] = _stats.information_ratio(
                    df["returns"], df["benchmark"], prepare_returns=False
                )
            elif isinstance(returns, _pd.DataFrame):
                metrics["R^2"] = (
                    [
                        _stats.r_squared(
                            df[strategy_col], df["benchmark"], prepare_returns=False
                        ).round(2)
                        for strategy_col in df_strategy_columns
                    ]
                ) + ["-"]
                metrics["Information Ratio"] = (
                    [
                        _stats.information_ratio(
                            df[strategy_col], df["benchmark"], prepare_returns=False
                        ).round(2)
                        for strategy_col in df_strategy_columns
                    ]
                ) + ["-"]
        else:
            if isinstance(returns, _pd.Series):
                metrics["Volatility (ann.) %"] = [ret_vol]
            elif isinstance(returns, _pd.DataFrame):
                metrics["Volatility (ann.) %"] = ret_vol

        metrics["Calmar"] = _stats.calmar(df, prepare_returns=False)
        metrics["Skew"] = _stats.skew(df, prepare_returns=False)
        metrics["Kurtosis"] = _stats.kurtosis(df, prepare_returns=False)

        metrics["~~~~~~~~~~"] = blank

        metrics["Expected Daily %%"] = (
            _stats.expected_return(df, compounded=compounded, prepare_returns=False)
            * pct
        )
        metrics["Expected Monthly %%"] = (
<<<<<<< HEAD
            _stats.expected_return(df, compounded=compounded, aggregate="ME", prepare_returns=False) * pct
        )
        metrics["Expected Yearly %%"] = (
            _stats.expected_return(df, compounded=compounded, aggregate="YE", prepare_returns=False) * pct
=======
            _stats.expected_return(
                df, compounded=compounded, aggregate="M", prepare_returns=False
            )
            * pct
        )
        metrics["Expected Yearly %%"] = (
            _stats.expected_return(
                df, compounded=compounded, aggregate="A", prepare_returns=False
            )
            * pct
>>>>>>> 3c96edf6
        )
        metrics["Kelly Criterion %"] = (
            _stats.kelly_criterion(df, prepare_returns=False) * pct
        )
        metrics["Risk of Ruin %"] = _stats.risk_of_ruin(df, prepare_returns=False)

        metrics["Daily Value-at-Risk %"] = -abs(
            _stats.var(df, prepare_returns=False) * pct
        )
        metrics["Expected Shortfall (cVaR) %"] = -abs(
            _stats.cvar(df, prepare_returns=False) * pct
        )

    metrics["~~~~~~"] = blank

    if mode.lower() == "full":
        metrics["Max Consecutive Wins *int"] = _stats.consecutive_wins(df)
        metrics["Max Consecutive Losses *int"] = _stats.consecutive_losses(df)

    metrics["Gain/Pain Ratio"] = _stats.gain_to_pain_ratio(df, rf)
    metrics["Gain/Pain (1M)"] = _stats.gain_to_pain_ratio(df, rf, "ME")
    # if mode.lower() == 'full':
    #     metrics['GPR (3M)'] = _stats.gain_to_pain_ratio(df, rf, "QE")
    #     metrics['GPR (6M)'] = _stats.gain_to_pain_ratio(df, rf, "2Q")
    #     metrics['GPR (1Y)'] = _stats.gain_to_pain_ratio(df, rf, "YE")
    metrics["~~~~~~~"] = blank

    metrics["Payoff Ratio"] = _stats.payoff_ratio(df, prepare_returns=False)
    metrics["Profit Factor"] = _stats.profit_factor(df, prepare_returns=False)
    metrics["Common Sense Ratio"] = _stats.common_sense_ratio(df, prepare_returns=False)
    metrics["CPC Index"] = _stats.cpc_index(df, prepare_returns=False)
    metrics["Tail Ratio"] = _stats.tail_ratio(df, prepare_returns=False)
    metrics["Outlier Win Ratio"] = _stats.outlier_win_ratio(df, prepare_returns=False)
    metrics["Outlier Loss Ratio"] = _stats.outlier_loss_ratio(df, prepare_returns=False)

    # # returns
    metrics["~~"] = blank

    today = df.index[-1]  # _dt.today()
    m3 = today - relativedelta(months=3)
    m6 = today - relativedelta(months=6)
    y1 = today - relativedelta(years=1)
    if compounded:
        metrics["MTD %"] = _stats.comp(df[df.index >= _dt(today.year, today.month, 1)]) * pct
        metrics["3M %"] = _stats.comp(df[df.index >= m3]) * pct
        metrics["6M %"] = _stats.comp(df[df.index >= m6]) * pct
        metrics["YTD %"] = _stats.comp(df[df.index >= _dt(today.year, 1, 1)]) * pct
        metrics["1Y %"] = _stats.comp(df[df.index >= y1]) * pct
    else:
        metrics["MTD %"] = _np.sum(df[df.index >= _dt(today.year, today.month, 1)], axis=0) * pct
        metrics["3M %"] = _np.sum(df[df.index >= m3], axis=0) * pct
        metrics["6M %"] = _np.sum(df[df.index >= m6], axis=0) * pct
        metrics["YTD %"] = _np.sum(df[df.index >= _dt(today.year, 1, 1)], axis=0) * pct
        metrics["1Y %"] = _np.sum(df[df.index >= y1], axis=0) * pct

    d = today - relativedelta(months=35)
    metrics["3Y (ann.) %"] = _stats.cagr(df[df.index >= d], 0.0, compounded, win_year) * pct

    d = today - relativedelta(months=59)
    metrics["5Y (ann.) %"] = _stats.cagr(df[df.index >= d], 0.0, compounded, win_year) * pct

    d = today - relativedelta(years=10)
    metrics["10Y (ann.) %"] = _stats.cagr(df[df.index >= d], 0.0, compounded, win_year) * pct

    metrics["All-time (ann.) %"] = _stats.cagr(df, 0.0, compounded, win_year) * pct

    # best/worst
    if mode.lower() == "full":
        metrics["~~~"] = blank
        metrics["Best Day %"] = (
            _stats.best(df, compounded=compounded, prepare_returns=False) * pct
        )
        metrics["Worst Day %"] = _stats.worst(df, prepare_returns=False) * pct
        metrics["Best Month %"] = (
<<<<<<< HEAD
            _stats.best(df, compounded=compounded, aggregate="ME", prepare_returns=False) * pct
=======
            _stats.best(df, compounded=compounded, aggregate="M", prepare_returns=False)
            * pct
>>>>>>> 3c96edf6
        )
        metrics["Worst Month %"] = (
            _stats.worst(df, aggregate="ME", prepare_returns=False) * pct
        )
        metrics["Best Year %"] = (
<<<<<<< HEAD
            _stats.best(df, compounded=compounded, aggregate="YE", prepare_returns=False) * pct
        )
        metrics["Worst Year %"] = (
            _stats.worst(df, compounded=compounded, aggregate="YE", prepare_returns=False) * pct
=======
            _stats.best(df, compounded=compounded, aggregate="A", prepare_returns=False)
            * pct
        )
        metrics["Worst Year %"] = (
            _stats.worst(
                df, compounded=compounded, aggregate="A", prepare_returns=False
            )
            * pct
>>>>>>> 3c96edf6
        )

    # return drawdown (dd) df
    dd = _calc_dd(
        df,
        display=(display or "internal" in kwargs),
        as_pct=kwargs.get("as_pct", False),
    )

    # drawdown (dd) detail
    metrics["~~~~"] = blank
<<<<<<< HEAD
    # Vectorized approach instead of iterrows
    metrics.update(dd.to_dict())
=======
    for ix, row in dd.iterrows():
        metrics[ix] = row

>>>>>>> 3c96edf6
    metrics["Recovery Factor"] = _stats.recovery_factor(df)
    metrics["Ulcer Index"] = _stats.ulcer_index(df)
    metrics["Serenity Index"] = _stats.serenity_index(df, rf)

    # win rate
    if mode.lower() == "full":
        metrics["~~~~~"] = blank
        metrics["Avg. Up Month %"] = (
<<<<<<< HEAD
            _stats.avg_win(df, compounded=compounded, aggregate="ME", prepare_returns=False) * pct
        )
        metrics["Avg. Down Month %"] = (
            _stats.avg_loss(df, compounded=compounded, aggregate="ME", prepare_returns=False) * pct
        )
        metrics["Win Days %%"] = _stats.win_rate(df, prepare_returns=False) * pct
        metrics["Win Month %%"] = (
            _stats.win_rate(df, compounded=compounded, aggregate="ME", prepare_returns=False) * pct
        )
        metrics["Win Quarter %%"] = (
            _stats.win_rate(df, compounded=compounded, aggregate="QE", prepare_returns=False) * pct
        )
        metrics["Win Year %%"] = (
            _stats.win_rate(df, compounded=compounded, aggregate="YE", prepare_returns=False) * pct
=======
            _stats.avg_win(
                df, compounded=compounded, aggregate="M", prepare_returns=False
            )
            * pct
        )
        metrics["Avg. Down Month %"] = (
            _stats.avg_loss(
                df, compounded=compounded, aggregate="M", prepare_returns=False
            )
            * pct
        )
        metrics["Win Days %%"] = _stats.win_rate(df, prepare_returns=False) * pct
        metrics["Win Month %%"] = (
            _stats.win_rate(
                df, compounded=compounded, aggregate="M", prepare_returns=False
            )
            * pct
        )
        metrics["Win Quarter %%"] = (
            _stats.win_rate(
                df, compounded=compounded, aggregate="Q", prepare_returns=False
            )
            * pct
        )
        metrics["Win Year %%"] = (
            _stats.win_rate(
                df, compounded=compounded, aggregate="A", prepare_returns=False
            )
            * pct
>>>>>>> 3c96edf6
        )

        if "benchmark" in df:
            metrics["~~~~~~~~~~~~"] = blank
            if isinstance(returns, _pd.Series):
                greeks = _stats.greeks(
                    df["returns"], df["benchmark"], win_year, prepare_returns=False
                )
                metrics["Beta"] = [str(round(greeks["beta"], 2)), "-"]
                metrics["Alpha"] = [str(round(greeks["alpha"], 2)), "-"]
                metrics["Correlation"] = [
                    str(round(df["benchmark"].corr(df["returns"]) * pct, 2)) + "%",
                    "-",
                ]
                metrics["Treynor Ratio"] = [
                    str(
                        round(
                            _stats.treynor_ratio(
                                df["returns"], df["benchmark"], win_year, rf
                            )
                            * pct,
                            2,
                        )
                    )
                    + "%",
                    "-",
                ]
            elif isinstance(returns, _pd.DataFrame):
                greeks = [
                    _stats.greeks(
                        df[strategy_col],
                        df["benchmark"],
                        win_year,
                        prepare_returns=False,
                    )
                    for strategy_col in df_strategy_columns
                ]
                metrics["Beta"] = [str(round(g["beta"], 2)) for g in greeks] + ["-"]
                metrics["Alpha"] = [str(round(g["alpha"], 2)) for g in greeks] + ["-"]
                metrics["Correlation"] = (
                    [
                        str(round(df["benchmark"].corr(df[strategy_col]) * pct, 2))
                        + "%"
                        for strategy_col in df_strategy_columns
                    ]
                ) + ["-"]
                metrics["Treynor Ratio"] = (
                    [
                        str(
                            round(
                                _stats.treynor_ratio(
                                    df[strategy_col], df["benchmark"], win_year, rf
                                )
                                * pct,
                                2,
                            )
                        )
                        + "%"
                        for strategy_col in df_strategy_columns
                    ]
                ) + ["-"]

    # prepare for display
    for col in metrics.columns:
        try:
            metrics[col] = metrics[col].astype(float).round(2)
            if display or "internal" in kwargs:
                metrics[col] = metrics[col].astype(str)
        except (ValueError, TypeError, AttributeError):
            pass
        if (display or "internal" in kwargs) and "*int" in col:
            metrics[col] = metrics[col].str.replace(".0", "", regex=False)
            metrics.rename({col: col.replace("*int", "")}, axis=1, inplace=True)
        if (display or "internal" in kwargs) and "%" in col:
            metrics[col] = metrics[col] + "%"

    try:
        metrics["Longest DD Days"] = _pd.to_numeric(metrics["Longest DD Days"]).astype(
            "int"
        )
        metrics["Avg. Drawdown Days"] = _pd.to_numeric(
            metrics["Avg. Drawdown Days"]
        ).astype("int")

        if display or "internal" in kwargs:
            metrics["Longest DD Days"] = metrics["Longest DD Days"].astype(str)
            metrics["Avg. Drawdown Days"] = metrics["Avg. Drawdown Days"].astype(str)
    except Exception:
        metrics["Longest DD Days"] = "-"
        metrics["Avg. Drawdown Days"] = "-"
        if display or "internal" in kwargs:
            metrics["Longest DD Days"] = "-"
            metrics["Avg. Drawdown Days"] = "-"

    metrics.columns = [col if "~" not in col else "" for col in metrics.columns]
    metrics.columns = [col[:-1] if "%" in col else col for col in metrics.columns]
    metrics = metrics.T

    if "benchmark" in df:
        column_names = [strategy_colname, benchmark_colname]
        if isinstance(strategy_colname, list):
            metrics.columns = list(_pd.core.common.flatten(column_names))
        else:
            metrics.columns = column_names
    else:
        if isinstance(strategy_colname, list):
            metrics.columns = strategy_colname
        else:
            metrics.columns = [strategy_colname]

    # cleanups
    metrics.replace([-0, "-0"], 0, inplace=True)
    metrics.replace(
        [
            _np.nan,
            -_np.nan,
            _np.inf,
            -_np.inf,
            "-nan%",
            "nan%",
            "-nan",
            "nan",
            "-inf%",
            "inf%",
            "-inf",
            "inf",
        ],
        "-",
        inplace=True,
    )

    # move benchmark to be the first column always if present
    if "benchmark" in df:
        metrics = metrics[
            [benchmark_colname]
            + [col for col in metrics.columns if col != benchmark_colname]
        ]

    if display:
        print(_tabulate(metrics, headers="keys", tablefmt="simple"))
        return None

    if not sep:
        metrics = metrics[metrics.index != ""]

    # remove spaces from column names
    metrics = metrics.T
    metrics.columns = [
        c.replace(" %", "").replace(" *int", "").strip() for c in metrics.columns
    ]
    metrics = metrics.T

    return metrics


def plots(
    returns,
    benchmark=None,
    grayscale=False,
    figsize=(8, 5),
    mode="basic",
    compounded=True,
    periods_per_year=252,
    prepare_returns=True,
    match_dates=True,
    **kwargs,
):
    benchmark_colname = kwargs.get("benchmark_title", "Benchmark")
    strategy_colname = kwargs.get("strategy_title", "Strategy")
    active = kwargs.get("active", "False")

    if isinstance(returns, _pd.DataFrame):
        if len(returns.columns) > 1:
            if isinstance(strategy_colname, str):
                strategy_colname = list(returns.columns)

    win_year, win_half_year = _get_trading_periods(periods_per_year)

    if match_dates is True:
        returns = returns.dropna()

    if prepare_returns:
        returns = _utils._prepare_returns(returns)

    if isinstance(returns, _pd.Series):
        returns.name = strategy_colname
    elif isinstance(returns, _pd.DataFrame):
        returns.columns = strategy_colname

    if mode.lower() != "full":
        _plots.snapshot(
            returns,
            grayscale=grayscale,
            figsize=(figsize[0], figsize[0]),
            show=True,
            mode=("comp" if compounded else "sum"),
            benchmark_title=benchmark_colname,
            strategy_title=strategy_colname,
        )

        if isinstance(returns, _pd.Series):
            _plots.monthly_heatmap(
                returns,
                benchmark,
                grayscale=grayscale,
                figsize=(figsize[0], figsize[0] * 0.5),
                show=True,
                ylabel='',
                compounded=compounded,
                active=active,
            )
        elif isinstance(returns, _pd.DataFrame):
            for col in returns.columns:
                _plots.monthly_heatmap(
                    returns[col].dropna(),
                    benchmark,
                    grayscale=grayscale,
                    figsize=(figsize[0], figsize[0] * 0.5),
                    show=True,
                    ylabel='',
                    returns_label=col,
                    compounded=compounded,
                    active=active,
                )

        return

    returns = _pd.DataFrame(returns)

    # prepare timeseries
    if benchmark is not None:
        benchmark = _utils._prepare_benchmark(benchmark, returns.index)
        benchmark.name = benchmark_colname
        if match_dates is True:
            returns, benchmark = _match_dates(returns, benchmark)

    _plots.returns(
        returns,
        benchmark,
        grayscale=grayscale,
        figsize=(figsize[0], figsize[0] * 0.6),
        show=True,
        ylabel='',
        prepare_returns=False,
        compound=compounded,
    )

    _plots.log_returns(
        returns,
        benchmark,
        grayscale=grayscale,
        figsize=(figsize[0], figsize[0] * 0.5),
        show=True,
        ylabel='',
        prepare_returns=False,
        compound=compounded,
    )

    if benchmark is not None:
        _plots.returns(
            returns,
            benchmark,
            match_volatility=True,
            grayscale=grayscale,
            figsize=(figsize[0], figsize[0] * 0.5),
            show=True,
            ylabel='',
            prepare_returns=False,
            compound=compounded,
        )

    _plots.yearly_returns(
        returns,
        benchmark,
        grayscale=grayscale,
        figsize=(figsize[0], figsize[0] * 0.5),
        show=True,
        ylabel='',
        prepare_returns=False,
        compounded=compounded,
    )

    _plots.histogram(
        returns,
        benchmark,
        grayscale=grayscale,
        figsize=(figsize[0], figsize[0] * 0.5),
        show=True,
        ylabel='',
        prepare_returns=False,
        compounded=compounded,
    )

    small_fig_size = (figsize[0], figsize[0] * 0.35)
    if len(returns.columns) > 1:
        small_fig_size = (
            figsize[0],
            figsize[0] * (0.33 * (len(returns.columns) * 0.66)),
        )

    _plots.daily_returns(
        returns,
        benchmark,
        grayscale=grayscale,
        figsize=small_fig_size,
        show=True,
        ylabel='',
        prepare_returns=False,
        active=active,
    )

    if benchmark is not None:
        _plots.rolling_beta(
            returns,
            benchmark,
            grayscale=grayscale,
            window1=win_half_year,
            window2=win_year,
            figsize=small_fig_size,
            show=True,
            ylabel='',
            prepare_returns=False,
        )

    _plots.rolling_volatility(
        returns,
        benchmark,
        grayscale=grayscale,
        figsize=small_fig_size,
        show=True,
        ylabel='',
        period=win_half_year,
    )

    _plots.rolling_sharpe(
        returns,
        grayscale=grayscale,
        figsize=small_fig_size,
        show=True,
        ylabel='',
        period=win_half_year,
    )

    _plots.rolling_sortino(
        returns,
        grayscale=grayscale,
        figsize=small_fig_size,
        show=True,
        ylabel='',
        period=win_half_year,
    )

    if isinstance(returns, _pd.Series):
        _plots.drawdowns_periods(
            returns,
            grayscale=grayscale,
            figsize=(figsize[0], figsize[0] * 0.5),
            show=True,
            ylabel='',
            prepare_returns=False,
            compounded=compounded,
        )
    elif isinstance(returns, _pd.DataFrame):
        for col in returns.columns:
            _plots.drawdowns_periods(
                returns[col],
                grayscale=grayscale,
                figsize=(figsize[0], figsize[0] * 0.5),
                show=True,
                ylabel='',
                title=col,
                prepare_returns=False,
                compounded=compounded,
            )

    _plots.drawdown(
        returns,
        grayscale=grayscale,
        figsize=(figsize[0], figsize[0] * 0.4),
        show=True,
        ylabel=False,
        compound=compounded,
    )

    if isinstance(returns, _pd.Series):
        _plots.monthly_heatmap(
            returns,
            benchmark,
            grayscale=grayscale,
            figsize=(figsize[0], figsize[0] * 0.5),
            returns_label=returns.name,
            show=True,
            ylabel=False,
            compounded=compounded,
            active=active,
        )
    elif isinstance(returns, _pd.DataFrame):
        for col in returns.columns:
            _plots.monthly_heatmap(
                returns[col],
                benchmark,
                grayscale=grayscale,
                figsize=(figsize[0], figsize[0] * 0.5),
                show=True,
                ylabel='',
                returns_label=col,
                compounded=compounded,
                active=active,
            )

    if isinstance(returns, _pd.Series):
        _plots.distribution(
            returns,
            grayscale=grayscale,
            figsize=(figsize[0], figsize[0] * 0.5),
            show=True,
            title=returns.name,
            ylabel='',
            prepare_returns=False,
            compounded=compounded,
        )
    elif isinstance(returns, _pd.DataFrame):
        for col in returns.columns:
            _plots.distribution(
                returns[col],
                grayscale=grayscale,
                figsize=(figsize[0], figsize[0] * 0.5),
                show=True,
                title=col,
                ylabel='',
                prepare_returns=False,
                compounded=compounded,
            )


def _calc_dd(df, display=True, as_pct=False):
    dd = _stats.to_drawdown_series(df)
    dd_info = _stats.drawdown_details(dd)

    if dd_info.empty:
        return _pd.DataFrame()

    if "returns" in dd_info:
        ret_dd = dd_info["returns"]
    # to match multiple columns like returns_1, returns_2, ...
    elif (
        any(dd_info.columns.get_level_values(0).str.contains("returns"))
        and dd_info.columns.get_level_values(0).nunique() > 1
    ):
        ret_dd = dd_info.loc[
            :, dd_info.columns.get_level_values(0).str.contains("returns")
        ]
    else:
        ret_dd = dd_info

    if (
        any(ret_dd.columns.get_level_values(0).str.contains("returns"))
        and ret_dd.columns.get_level_values(0).nunique() > 1
    ):
        dd_stats = {
            col: {
                "Max Drawdown %": ret_dd[col]
                .sort_values(by="max drawdown", ascending=True)["max drawdown"]
                .values[0]
                / 100,
                "Max Drawdown Date": ret_dd[col]
                .sort_values(by="max drawdown", ascending=True)["valley"]
                .values[0],
                "Max Drawdown Period Start": ret_dd[col]
                .sort_values(by="max drawdown", ascending=True)["start"]
                .values[0],
                "Max Drawdown Period End": ret_dd[col]
                .sort_values(by="max drawdown", ascending=True)["end"]
                .values[0],
                "Longest DD Days": str(
                    _np.round(
                        ret_dd[col]
                        .sort_values(by="days", ascending=False)["days"]
                        .values[0]
                    )
                ),
                "Avg. Drawdown %": ret_dd[col]["max drawdown"].mean() / 100,
                "Avg. Drawdown Days": str(_np.round(ret_dd[col]["days"].mean())),
            }
            for col in ret_dd.columns.get_level_values(0)
        }
    else:
        dd_stats = {
            "returns": {
                "Max Drawdown %": ret_dd.sort_values(by="max drawdown", ascending=True)[
                    "max drawdown"
                ].values[0]
                / 100,
                "Max Drawdown Date": ret_dd.sort_values(
                    by="max drawdown", ascending=True
                )["valley"].values[0],
                "Max Drawdown Period Start": ret_dd.sort_values(
                    by="max drawdown", ascending=True
                )["start"].values[0],
                "Max Drawdown Period End": ret_dd.sort_values(
                    by="max drawdown", ascending=True
                )["end"].values[0],
                "Longest DD Days": str(
                    _np.round(
                        ret_dd.sort_values(by="days", ascending=False)["days"].values[0]
                    )
                ),
                "Avg. Drawdown %": ret_dd["max drawdown"].mean() / 100,
                "Avg. Drawdown Days": str(_np.round(ret_dd["days"].mean())),
            }
        }
    if "benchmark" in df and (dd_info.columns, _pd.MultiIndex):
        bench_dd = dd_info["benchmark"].sort_values(by="max drawdown")
        dd_stats["benchmark"] = {
            "Max Drawdown %": bench_dd.sort_values(by="max drawdown", ascending=True)[
                "max drawdown"
            ].values[0]
            / 100,
            "Max Drawdown Date": bench_dd.sort_values(
                by="max drawdown", ascending=True
            )["valley"].values[0],
            "Max Drawdown Period Start": bench_dd.sort_values(
                by="max drawdown", ascending=True
            )["start"].values[0],
            "Max Drawdown Period End": bench_dd.sort_values(
                by="max drawdown", ascending=True
            )["end"].values[0],
            "Longest DD Days": str(
                _np.round(
                    bench_dd.sort_values(by="days", ascending=False)["days"].values[0]
                )
            ),
            "Avg. Drawdown %": bench_dd["max drawdown"].mean() / 100,
            "Avg. Drawdown Days": str(_np.round(bench_dd["days"].mean())),
        }

    # pct multiplier
    pct = 100 if display or as_pct else 1

    dd_stats = _pd.DataFrame(dd_stats).T
    dd_stats["Max Drawdown %"] = dd_stats["Max Drawdown %"].astype(float) * pct
    dd_stats["Avg. Drawdown %"] = dd_stats["Avg. Drawdown %"].astype(float) * pct

    return dd_stats.T


def _html_table(obj, showindex="default"):
    obj = _tabulate(
        obj, headers="keys", tablefmt="html", floatfmt=".2f", showindex=showindex
    )
    obj = obj.replace(' style="text-align: right;"', "")
    obj = obj.replace(' style="text-align: left;"', "")
    obj = obj.replace(' style="text-align: center;"', "")
    obj = _regex.sub("<td> +", "<td>", obj)
    obj = _regex.sub(" +</td>", "</td>", obj)
    obj = _regex.sub("<th> +", "<th>", obj)
    obj = _regex.sub(" +</th>", "</th>", obj)
    return obj


def _download_html(html, filename="quantstats-tearsheet.html"):
    jscode = _regex.sub(
        " +",
        " ",
        """<script>
    var bl=new Blob(['{{html}}'],{type:"text/html"});
    var a=document.createElement("a");
    a.href=URL.createObjectURL(bl);
    a.download="{{filename}}";
    a.hidden=true;document.body.appendChild(a);
    a.innerHTML="download report";
    a.click();</script>""".replace(
            "\n", ""
        ),
    )
    jscode = jscode.replace("{{html}}", _regex.sub(" +", " ", html.replace("\n", "")))
    if _utils._in_notebook():
        iDisplay(iHTML(jscode.replace("{{filename}}", filename)))


def _open_html(html):
    jscode = _regex.sub(
        " +",
        " ",
        """<script>
    var win=window.open();win.document.body.innerHTML='{{html}}';
    </script>""".replace(
            "\n", ""
        ),
    )
    jscode = jscode.replace("{{html}}", _regex.sub(" +", " ", html.replace("\n", "")))
    if _utils._in_notebook():
        iDisplay(iHTML(jscode))


def _embed_figure(figfiles, figfmt):
    if isinstance(figfiles, list):
        embed_string = "\n"
        for figfile in figfiles:
            figbytes = figfile.getvalue()
            if figfmt == "svg":
                return figbytes.decode()
            data_uri = _b64encode(figbytes).decode()
            embed_string.join(
                '<img src="data:image/{};base64,{}" />'.format(figfmt, data_uri)
            )
    else:
        figbytes = figfiles.getvalue()
        if figfmt == "svg":
            return figbytes.decode()
        data_uri = _b64encode(figbytes).decode()
        embed_string = '<img src="data:image/{};base64,{}" />'.format(figfmt, data_uri)
    return embed_string<|MERGE_RESOLUTION|>--- conflicted
+++ resolved
@@ -929,23 +929,10 @@
             * pct
         )
         metrics["Expected Monthly %%"] = (
-<<<<<<< HEAD
             _stats.expected_return(df, compounded=compounded, aggregate="ME", prepare_returns=False) * pct
         )
         metrics["Expected Yearly %%"] = (
             _stats.expected_return(df, compounded=compounded, aggregate="YE", prepare_returns=False) * pct
-=======
-            _stats.expected_return(
-                df, compounded=compounded, aggregate="M", prepare_returns=False
-            )
-            * pct
-        )
-        metrics["Expected Yearly %%"] = (
-            _stats.expected_return(
-                df, compounded=compounded, aggregate="A", prepare_returns=False
-            )
-            * pct
->>>>>>> 3c96edf6
         )
         metrics["Kelly Criterion %"] = (
             _stats.kelly_criterion(df, prepare_returns=False) * pct
@@ -1020,32 +1007,16 @@
         )
         metrics["Worst Day %"] = _stats.worst(df, prepare_returns=False) * pct
         metrics["Best Month %"] = (
-<<<<<<< HEAD
             _stats.best(df, compounded=compounded, aggregate="ME", prepare_returns=False) * pct
-=======
-            _stats.best(df, compounded=compounded, aggregate="M", prepare_returns=False)
-            * pct
->>>>>>> 3c96edf6
         )
         metrics["Worst Month %"] = (
             _stats.worst(df, aggregate="ME", prepare_returns=False) * pct
         )
         metrics["Best Year %"] = (
-<<<<<<< HEAD
             _stats.best(df, compounded=compounded, aggregate="YE", prepare_returns=False) * pct
         )
         metrics["Worst Year %"] = (
             _stats.worst(df, compounded=compounded, aggregate="YE", prepare_returns=False) * pct
-=======
-            _stats.best(df, compounded=compounded, aggregate="A", prepare_returns=False)
-            * pct
-        )
-        metrics["Worst Year %"] = (
-            _stats.worst(
-                df, compounded=compounded, aggregate="A", prepare_returns=False
-            )
-            * pct
->>>>>>> 3c96edf6
         )
 
     # return drawdown (dd) df
@@ -1057,14 +1028,8 @@
 
     # drawdown (dd) detail
     metrics["~~~~"] = blank
-<<<<<<< HEAD
     # Vectorized approach instead of iterrows
     metrics.update(dd.to_dict())
-=======
-    for ix, row in dd.iterrows():
-        metrics[ix] = row
-
->>>>>>> 3c96edf6
     metrics["Recovery Factor"] = _stats.recovery_factor(df)
     metrics["Ulcer Index"] = _stats.ulcer_index(df)
     metrics["Serenity Index"] = _stats.serenity_index(df, rf)
@@ -1073,7 +1038,6 @@
     if mode.lower() == "full":
         metrics["~~~~~"] = blank
         metrics["Avg. Up Month %"] = (
-<<<<<<< HEAD
             _stats.avg_win(df, compounded=compounded, aggregate="ME", prepare_returns=False) * pct
         )
         metrics["Avg. Down Month %"] = (
@@ -1088,37 +1052,6 @@
         )
         metrics["Win Year %%"] = (
             _stats.win_rate(df, compounded=compounded, aggregate="YE", prepare_returns=False) * pct
-=======
-            _stats.avg_win(
-                df, compounded=compounded, aggregate="M", prepare_returns=False
-            )
-            * pct
-        )
-        metrics["Avg. Down Month %"] = (
-            _stats.avg_loss(
-                df, compounded=compounded, aggregate="M", prepare_returns=False
-            )
-            * pct
-        )
-        metrics["Win Days %%"] = _stats.win_rate(df, prepare_returns=False) * pct
-        metrics["Win Month %%"] = (
-            _stats.win_rate(
-                df, compounded=compounded, aggregate="M", prepare_returns=False
-            )
-            * pct
-        )
-        metrics["Win Quarter %%"] = (
-            _stats.win_rate(
-                df, compounded=compounded, aggregate="Q", prepare_returns=False
-            )
-            * pct
-        )
-        metrics["Win Year %%"] = (
-            _stats.win_rate(
-                df, compounded=compounded, aggregate="A", prepare_returns=False
-            )
-            * pct
->>>>>>> 3c96edf6
         )
 
         if "benchmark" in df:
